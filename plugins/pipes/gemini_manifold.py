--- conflicted
+++ resolved
@@ -6,13 +6,8 @@
 author_url: https://github.com/suurt8ll
 funding_url: https://github.com/suurt8ll/open_webui_functions
 license: MIT
-<<<<<<< HEAD
-version: 1.13.1
+version: 1.14.1
 requirements: google-genai==1.10.0
-=======
-version: 1.14.1
-requirements: google-genai==1.9.0
->>>>>>> fe2335de
 """
 
 # This is a helper function that provides a manifold for Google's Gemini Studio API.
@@ -623,7 +618,6 @@
 
         return aggregated_chunks, content, finish_reason
 
-<<<<<<< HEAD
     def _get_first_candidate(
         self, candidates: list[types.Candidate] | None
     ) -> types.Candidate | None:
@@ -635,8 +629,6 @@
             log.warning("Multiple candidates found, defaulting to first candidate.")
         return candidates[0]
 
-=======
->>>>>>> fe2335de
     def _process_image_part(
         self, inline_data, gen_content_args: dict, user: "UserData", request: Request
     ) -> str | None:
@@ -697,17 +689,6 @@
             return f"**Output:**\n\n```\n{code_execution_result_part_output.rstrip()}\n```\n\n"
         else:
             return None
-
-    def _get_first_candidate(
-        self, candidates: Optional[list[types.Candidate]]
-    ) -> Optional[types.Candidate]:
-        """Selects the first candidate, logging a warning if multiple exist."""
-        if not candidates:
-            log.warning("Received chunk with no candidates, skipping processing.")
-            return None
-        if len(candidates) > 1:
-            log.warning("Multiple candidates found, defaulting to first candidate.")
-        return candidates[0]
 
     def _upload_image(
         self,
@@ -939,7 +920,7 @@
 
     # endregion
 
-<<<<<<< HEAD
+    # region Citations
     async def _resolve_url(
         self,
         session: aiohttp.ClientSession,
@@ -954,19 +935,6 @@
             return ""
 
         for attempt in range(max_retries + 1):
-=======
-    # region Citations
-    async def _get_chat_completion_event_w_sources(
-        self, data: types.GenerateContentResponse, raw_str: str
-    ) -> Optional["ChatCompletionEvent"]:
-        """Adds citation markers and source references to raw_str based on grounding metadata"""
-
-        async def resolve_url(session: aiohttp.ClientSession, url: str) -> str:
-            """Asynchronously resolves a URL by following redirects to get final destination URL
-            Returns original URL if resolution fails.
-            """
-            # FIXME: Handle timeouts.
->>>>>>> fe2335de
             try:
                 async with session.get(
                     url,
@@ -1205,7 +1173,6 @@
                     )
         return text
 
-<<<<<<< HEAD
     def _get_status_event_w_queries(
         self,
         data: types.GenerateContentResponse,
@@ -1245,10 +1212,7 @@
         log.debug(f"Created StatusEvent: {status_event}")
         return status_event
 
-    """Usage data"""
-=======
     # endregion
->>>>>>> fe2335de
 
     # region Usage data
     def _get_usage_data_event(
